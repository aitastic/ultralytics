# Ultralytics YOLO 🚀, AGPL-3.0 license
import contextlib
from itertools import repeat
from multiprocessing.pool import ThreadPool
from pathlib import Path

import cv2
import numpy as np
import torch
import torchvision

from ultralytics.utils import LOCAL_RANK, NUM_THREADS, TQDM, colorstr, is_dir_writeable

from .augment import Compose, Format, Instances, LetterBox, classify_albumentations, classify_transforms, v8_transforms
from .base import BaseDataset
from .utils import HELP_URL, LOGGER, get_hash, img2label_paths, verify_image, verify_image_label

# Ultralytics dataset *.cache version, >= 1.0.0 for YOLOv8
DATASET_CACHE_VERSION = '1.0.3'


class YOLODataset(BaseDataset):
    """
    Dataset class for loading object detection and/or segmentation labels in YOLO format.

    Args:
        data (dict, optional): A dataset YAML dictionary. Defaults to None.
        use_segments (bool, optional): If True, segmentation masks are used as labels. Defaults to False.
        use_keypoints (bool, optional): If True, keypoints are used as labels. Defaults to False.

    Returns:
        (torch.utils.data.Dataset): A PyTorch dataset object that can be used for training an object detection model.
    """

    def __init__(self, *args, data=None, use_segments=False, use_keypoints=False, **kwargs):
        self.use_segments = use_segments
        self.use_keypoints = use_keypoints
        self.data = data
        assert not (self.use_segments and self.use_keypoints), 'Can not use both segments and keypoints.'
        super().__init__(*args, **kwargs)

    def cache_labels(self, path=Path('./labels.cache')):
        """Cache dataset labels, check images and read shapes.
        Args:
            path (Path): path where to save the cache file (default: Path('./labels.cache')).
        Returns:
            (dict): labels.
        """
        x = {'labels': []}
        nm, nf, ne, nc, msgs = 0, 0, 0, 0, []  # number missing, found, empty, corrupt, messages
        desc = f'{self.prefix}Scanning {path.parent / path.stem}...'
        total = len(self.im_files)
        nkpt, ndim = self.data.get('kpt_shape', (0, 0))
        if self.use_keypoints and (nkpt <= 0 or ndim not in (2, 3)):
            raise ValueError("'kpt_shape' in data.yaml missing or incorrect. Should be a list with [number of "
                             "keypoints, number of dims (2 for x,y or 3 for x,y,visible)], i.e. 'kpt_shape: [17, 3]'")
        with ThreadPool(NUM_THREADS) as pool:
            results = pool.imap(func=verify_image_label,
                                iterable=zip(self.im_files, self.label_files, repeat(self.prefix),
                                             repeat(self.use_keypoints), repeat(len(self.data['names'])), repeat(nkpt),
                                             repeat(ndim)))
            pbar = TQDM(results, desc=desc, total=total)
            for im_file, lb, shape, segments, keypoint, nm_f, nf_f, ne_f, nc_f, msg in pbar:
                nm += nm_f
                nf += nf_f
                ne += ne_f
                nc += nc_f
                if im_file:
                    x['labels'].append(
                        dict(
                            im_file=im_file,
                            shape=shape,
                            cls=lb[:, 0:1],  # n, 1
                            bboxes=lb[:, 1:],  # n, 4
                            segments=segments,
                            keypoints=keypoint,
                            normalized=True,
                            bbox_format='xywh'))
                if msg:
                    msgs.append(msg)
                pbar.desc = f'{desc} {nf} images, {nm + ne} backgrounds, {nc} corrupt'
            pbar.close()

        if msgs:
            LOGGER.info('\n'.join(msgs))
        if nf == 0:
            LOGGER.warning(f'{self.prefix}WARNING ⚠️ No labels found in {path}. {HELP_URL}')
        x['hash'] = get_hash(self.label_files + self.im_files)
        x['results'] = nf, nm, ne, nc, len(self.im_files)
        x['msgs'] = msgs  # warnings
        save_dataset_cache_file(self.prefix, path, x)
        return x

    def get_labels(self):
        """Returns dictionary of labels for YOLO training."""
        self.label_files = img2label_paths(self.im_files)
        cache_path = Path(self.label_files[0]).parent.with_suffix('.cache')
        try:
            cache, exists = load_dataset_cache_file(cache_path), True  # attempt to load a *.cache file
            assert cache['version'] == DATASET_CACHE_VERSION  # matches current version
            assert cache['hash'] == get_hash(self.label_files + self.im_files)  # identical hash
        except (FileNotFoundError, AssertionError, AttributeError):
            cache, exists = self.cache_labels(cache_path), False  # run cache ops

        # Display cache
        nf, nm, ne, nc, n = cache.pop('results')  # found, missing, empty, corrupt, total
        if exists and LOCAL_RANK in (-1, 0):
            d = f'Scanning {cache_path}... {nf} images, {nm + ne} backgrounds, {nc} corrupt'
            TQDM(None, desc=self.prefix + d, total=n, initial=n)  # display results
            if cache['msgs']:
                LOGGER.info('\n'.join(cache['msgs']))  # display warnings
<<<<<<< HEAD
        # if nf == 0:  # number of labels found
            # raise FileNotFoundError(f'{self.prefix}No labels found in {cache_path}, can not start training. {HELP_URL}')
=======
>>>>>>> 9aaa5d5e

        # Read cache
        [cache.pop(k) for k in ('hash', 'version', 'msgs')]  # remove items
        labels = cache['labels']
        if not labels:
            LOGGER.warning(f'WARNING ⚠️ No images found in {cache_path}, training may not work correctly. {HELP_URL}')
        self.im_files = [lb['im_file'] for lb in labels]  # update im_files

        # Check if the dataset is all boxes or all segments
        lengths = ((len(lb['cls']), len(lb['bboxes']), len(lb['segments'])) for lb in labels)
        len_cls, len_boxes, len_segments = (sum(x) for x in zip(*lengths))
        if len_segments and len_boxes != len_segments:
            LOGGER.warning(
                f'WARNING ⚠️ Box and segment counts should be equal, but got len(segments) = {len_segments}, '
                f'len(boxes) = {len_boxes}. To resolve this only boxes will be used and all segments will be removed. '
                'To avoid this please supply either a detect or segment dataset, not a detect-segment mixed dataset.')
            for lb in labels:
                lb['segments'] = []
<<<<<<< HEAD
        # if len_cls == 0:
            # raise ValueError(f'All labels empty in {cache_path}, can not start training without labels. {HELP_URL}')
=======
        if len_cls == 0:
            LOGGER.warning(f'WARNING ⚠️ No labels found in {cache_path}, training may not work correctly. {HELP_URL}')
>>>>>>> 9aaa5d5e
        return labels

    def build_transforms(self, hyp=None):
        """Builds and appends transforms to the list."""
        if self.augment:
            hyp.mosaic = hyp.mosaic if self.augment and not self.rect else 0.0
            hyp.mixup = hyp.mixup if self.augment and not self.rect else 0.0
            transforms = v8_transforms(self, self.imgsz, hyp)
        else:
            transforms = Compose([LetterBox(new_shape=(self.imgsz, self.imgsz), scaleup=False)])
        transforms.append(
            Format(bbox_format='xywh',
                   normalize=True,
                   return_mask=self.use_segments,
                   return_keypoint=self.use_keypoints,
                   batch_idx=True,
                   mask_ratio=hyp.mask_ratio,
                   mask_overlap=hyp.overlap_mask))
        return transforms

    def close_mosaic(self, hyp):
        """Sets mosaic, copy_paste and mixup options to 0.0 and builds transformations."""
        hyp.mosaic = 0.0  # set mosaic ratio=0.0
        hyp.copy_paste = 0.0  # keep the same behavior as previous v8 close-mosaic
        hyp.mixup = 0.0  # keep the same behavior as previous v8 close-mosaic
        self.transforms = self.build_transforms(hyp)

    def update_labels_info(self, label):
        """custom your label format here."""
        # NOTE: cls is not with bboxes now, classification and semantic segmentation need an independent cls label
        # we can make it also support classification and semantic segmentation by add or remove some dict keys there.
        bboxes = label.pop('bboxes')
        segments = label.pop('segments')
        keypoints = label.pop('keypoints', None)
        bbox_format = label.pop('bbox_format')
        normalized = label.pop('normalized')
        label['instances'] = Instances(bboxes, segments, keypoints, bbox_format=bbox_format, normalized=normalized)
        return label

    @staticmethod
    def collate_fn(batch):
        """Collates data samples into batches."""
        new_batch = {}
        keys = batch[0].keys()
        values = list(zip(*[list(b.values()) for b in batch]))
        for i, k in enumerate(keys):
            value = values[i]
            if k == 'img':
                value = torch.stack(value, 0)
            if k in ['masks', 'keypoints', 'bboxes', 'cls']:
                value = torch.cat(value, 0)
            new_batch[k] = value
        new_batch['batch_idx'] = list(new_batch['batch_idx'])
        for i in range(len(new_batch['batch_idx'])):
            new_batch['batch_idx'][i] += i  # add target image index for build_targets()
        new_batch['batch_idx'] = torch.cat(new_batch['batch_idx'], 0)
        return new_batch


# Classification dataloaders -------------------------------------------------------------------------------------------
class ClassificationDataset(torchvision.datasets.ImageFolder):
    """
    YOLO Classification Dataset.

    Args:
        root (str): Dataset path.

    Attributes:
        cache_ram (bool): True if images should be cached in RAM, False otherwise.
        cache_disk (bool): True if images should be cached on disk, False otherwise.
        samples (list): List of samples containing file, index, npy, and im.
        torch_transforms (callable): torchvision transforms applied to the dataset.
        album_transforms (callable, optional): Albumentations transforms applied to the dataset if augment is True.
    """

    def __init__(self, root, args, augment=False, cache=False, prefix=''):
        """
        Initialize YOLO object with root, image size, augmentations, and cache settings.

        Args:
            root (str): Dataset path.
            args (Namespace): Argument parser containing dataset related settings.
            augment (bool, optional): True if dataset should be augmented, False otherwise. Defaults to False.
            cache (bool | str | optional): Cache setting, can be True, False, 'ram' or 'disk'. Defaults to False.
        """
        super().__init__(root=root)
        if augment and args.fraction < 1.0:  # reduce training fraction
            self.samples = self.samples[:round(len(self.samples) * args.fraction)]
        self.prefix = colorstr(f'{prefix}: ') if prefix else ''
        self.cache_ram = cache is True or cache == 'ram'
        self.cache_disk = cache == 'disk'
        self.samples = self.verify_images()  # filter out bad images
        self.samples = [list(x) + [Path(x[0]).with_suffix('.npy'), None] for x in self.samples]  # file, index, npy, im
        self.torch_transforms = classify_transforms(args.imgsz, rect=args.rect)
        self.album_transforms = classify_albumentations(
            augment=augment,
            size=args.imgsz,
            scale=(1.0 - args.scale, 1.0),  # (0.08, 1.0)
            hflip=args.fliplr,
            vflip=args.flipud,
            hsv_h=args.hsv_h,  # HSV-Hue augmentation (fraction)
            hsv_s=args.hsv_s,  # HSV-Saturation augmentation (fraction)
            hsv_v=args.hsv_v,  # HSV-Value augmentation (fraction)
            mean=(0.0, 0.0, 0.0),  # IMAGENET_MEAN
            std=(1.0, 1.0, 1.0),  # IMAGENET_STD
            auto_aug=False) if augment else None

    def __getitem__(self, i):
        """Returns subset of data and targets corresponding to given indices."""
        f, j, fn, im = self.samples[i]  # filename, index, filename.with_suffix('.npy'), image
        if self.cache_ram and im is None:
            im = self.samples[i][3] = cv2.imread(f)
        elif self.cache_disk:
            if not fn.exists():  # load npy
                np.save(fn.as_posix(), cv2.imread(f), allow_pickle=False)
            im = np.load(fn)
        else:  # read image
            im = cv2.imread(f)  # BGR
        if self.album_transforms:
            sample = self.album_transforms(image=cv2.cvtColor(im, cv2.COLOR_BGR2RGB))['image']
        else:
            sample = self.torch_transforms(im)
        return {'img': sample, 'cls': j}

    def __len__(self) -> int:
        return len(self.samples)

    def verify_images(self):
        """Verify all images in dataset."""
        desc = f'{self.prefix}Scanning {self.root}...'
        path = Path(self.root).with_suffix('.cache')  # *.cache file path

        with contextlib.suppress(FileNotFoundError, AssertionError, AttributeError):
            cache = load_dataset_cache_file(path)  # attempt to load a *.cache file
            assert cache['version'] == DATASET_CACHE_VERSION  # matches current version
            assert cache['hash'] == get_hash([x[0] for x in self.samples])  # identical hash
            nf, nc, n, samples = cache.pop('results')  # found, missing, empty, corrupt, total
            if LOCAL_RANK in (-1, 0):
                d = f'{desc} {nf} images, {nc} corrupt'
                TQDM(None, desc=d, total=n, initial=n)
                if cache['msgs']:
                    LOGGER.info('\n'.join(cache['msgs']))  # display warnings
            return samples

        # Run scan if *.cache retrieval failed
        nf, nc, msgs, samples, x = 0, 0, [], [], {}
        with ThreadPool(NUM_THREADS) as pool:
            results = pool.imap(func=verify_image, iterable=zip(self.samples, repeat(self.prefix)))
            pbar = TQDM(results, desc=desc, total=len(self.samples))
            for sample, nf_f, nc_f, msg in pbar:
                if nf_f:
                    samples.append(sample)
                if msg:
                    msgs.append(msg)
                nf += nf_f
                nc += nc_f
                pbar.desc = f'{desc} {nf} images, {nc} corrupt'
            pbar.close()
        if msgs:
            LOGGER.info('\n'.join(msgs))
        x['hash'] = get_hash([x[0] for x in self.samples])
        x['results'] = nf, nc, len(samples), samples
        x['msgs'] = msgs  # warnings
        save_dataset_cache_file(self.prefix, path, x)
        return samples


def load_dataset_cache_file(path):
    """Load an Ultralytics *.cache dictionary from path."""
    import gc
    gc.disable()  # reduce pickle load time https://github.com/ultralytics/ultralytics/pull/1585
    cache = np.load(str(path), allow_pickle=True).item()  # load dict
    gc.enable()
    return cache


def save_dataset_cache_file(prefix, path, x):
    """Save an Ultralytics dataset *.cache dictionary x to path."""
    x['version'] = DATASET_CACHE_VERSION  # add cache version
    if is_dir_writeable(path.parent):
        if path.exists():
            path.unlink()  # remove *.cache file if exists
        np.save(str(path), x)  # save cache for next time
        path.with_suffix('.cache.npy').rename(path)  # remove .npy suffix
        LOGGER.info(f'{prefix}New cache created: {path}')
    else:
        LOGGER.warning(f'{prefix}WARNING ⚠️ Cache directory {path.parent} is not writeable, cache not saved.')


# TODO: support semantic segmentation
class SemanticDataset(BaseDataset):

    def __init__(self):
        """Initialize a SemanticDataset object."""
        super().__init__()<|MERGE_RESOLUTION|>--- conflicted
+++ resolved
@@ -109,11 +109,6 @@
             TQDM(None, desc=self.prefix + d, total=n, initial=n)  # display results
             if cache['msgs']:
                 LOGGER.info('\n'.join(cache['msgs']))  # display warnings
-<<<<<<< HEAD
-        # if nf == 0:  # number of labels found
-            # raise FileNotFoundError(f'{self.prefix}No labels found in {cache_path}, can not start training. {HELP_URL}')
-=======
->>>>>>> 9aaa5d5e
 
         # Read cache
         [cache.pop(k) for k in ('hash', 'version', 'msgs')]  # remove items
@@ -132,13 +127,8 @@
                 'To avoid this please supply either a detect or segment dataset, not a detect-segment mixed dataset.')
             for lb in labels:
                 lb['segments'] = []
-<<<<<<< HEAD
-        # if len_cls == 0:
-            # raise ValueError(f'All labels empty in {cache_path}, can not start training without labels. {HELP_URL}')
-=======
         if len_cls == 0:
             LOGGER.warning(f'WARNING ⚠️ No labels found in {cache_path}, training may not work correctly. {HELP_URL}')
->>>>>>> 9aaa5d5e
         return labels
 
     def build_transforms(self, hyp=None):
